--- conflicted
+++ resolved
@@ -50,16 +50,8 @@
 
         private RetrieveDicomResourceRequest(ResourceType resourceType, string requestedTransferSyntax)
         {
-<<<<<<< HEAD
-            ResourceType = type;
+            ResourceType = resourceType;
             RequestedTransferSyntax = string.IsNullOrWhiteSpace(requestedTransferSyntax) ? null : requestedTransferSyntax;
-=======
-            ResourceType = resourceType;
-            RequestedTransferSyntax = string.IsNullOrWhiteSpace(requestedTransferSyntax) ?
-                                        null :
-                                        requestedTransferSyntax.Equals(OriginalTransferSyntaxRequest, StringComparison.InvariantCultureIgnoreCase) ?
-                                            null : requestedTransferSyntax;
->>>>>>> 20cb8410
         }
 
         public ResourceType ResourceType { get; }
@@ -73,15 +65,10 @@
         public string SopInstanceUID { get; }
 
         public IEnumerable<int> Frames { get; }
-<<<<<<< HEAD
-
-        public string RequestedTransferSyntax { get; }
 
         public bool OriginalTransferSyntaxRequested()
         {
             return RequestedTransferSyntax != null && RequestedTransferSyntax.Equals(OriginalTransferSyntaxRequest, StringComparison.InvariantCultureIgnoreCase);
         }
-=======
->>>>>>> 20cb8410
     }
 }